--- conflicted
+++ resolved
@@ -1,10 +1,6 @@
 name = "AWSS3"
 uuid = "1c724243-ef5b-51ab-93f4-b0a88ac62a95"
-<<<<<<< HEAD
-version = "0.9.6"
-=======
-version = "0.10.1"
->>>>>>> 5eb7a78a
+version = "0.10.2"
 
 [deps]
 AWS = "fbe9abb3-538b-5e4e-ba9e-bc94f4f92ebc"
