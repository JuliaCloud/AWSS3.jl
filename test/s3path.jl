function test_s3_constructors(ps::PathSet)
    bucket_name = ps.root.bucket
    @test S3Path(bucket_name, "pathset-root/foo/baz.txt") == ps.baz
    @test S3Path(bucket_name, p"pathset-root/foo/baz.txt") == ps.baz
    @test S3Path(bucket_name, p"/pathset-root/foo/baz.txt") == ps.baz
    @test S3Path("s3://$bucket_name", p"/pathset-root/foo/baz.txt") == ps.baz
    @test S3Path(bucket_name, "pathset-root/bar/qux"; isdirectory=true) == ps.qux
    @test S3Path(bucket_name, "pathset-root/bar/qux/"; isdirectory=true) == ps.qux
    @test S3Path(bucket_name, p"pathset-root/bar/qux"; isdirectory=true) == ps.qux
    @test S3Path(bucket_name, p"/pathset-root/bar/qux"; isdirectory=true) == ps.qux
end

function test_s3_parents(ps::PathSet)
    @testset "parents" begin
        @test parent(ps.foo) == ps.root
        @test parent(ps.qux) == ps.bar
        @test dirname(ps.foo) == ps.root

        @test hasparent(ps.qux)
        _parents = parents(ps.qux)
        @test _parents[end] == ps.bar
        @test _parents[end - 1] == ps.root
        @test _parents[1] == Path(ps.root; segments=())
    end
end

function test_s3_join(ps::PathSet)
    @testset "join" begin
        @test join(ps.root, "bar/") == ps.bar
        @test ps.root / "foo" / "baz.txt" == ps.baz
        @test ps.root / "foobaz.txt" == ps.root / "foo" * "baz.txt"
    end
end

function test_s3_normalize(ps::PathSet)
    @testset "norm" begin
        @test normalize(ps.bar / ".." / "foo/") == ps.foo
        @test normalize(ps.bar / ".." / "foo") != ps.foo
        @test normalize(ps.bar / "./") == ps.bar
        @test normalize(ps.bar / "../") == ps.root
    end
end

function test_s3_mkdir(p::PathSet)
    @testset "mkdir" begin
        garply = p.root / "corge" / "grault" / "garply/"
        mkdir(garply; recursive=true)
        @test exists(garply)
        rm(p.root / "corge/"; recursive=true)
        @test !exists(garply)
    end
end

function test_s3_readpath(p::PathSet)
    @testset "readpath" begin
        @test readdir(p.root) == ["bar/", "foo/", "fred/"]
        @test readdir(p.qux) == ["quux.tar.gz"]
        @test readpath(p.root) == [p.bar, p.foo, p.fred]
        @test readpath(p.qux) == [p.quux]
    end
end

function test_s3_walkpath(p::PathSet)
    @testset "walkpath - S3" begin
        # Test that we still return parent prefixes even when no "directory" objects
        # have been created by a `mkdir`, retaining consistency with `readdir`.
        _root = p.root / "s3_walkpath/"

        _foo = _root / "foo/"
        _baz = _foo / "baz.txt"
        _bar = _root / "bar/"
        _qux = _bar / "qux/"
        _quux = _qux / "quux.tar.gz"

        # Only write the leaf files
        write(_baz, read(p.baz))
        write(_quux, read(p.quux))

        topdown = [_bar, _qux, _quux, _foo, _baz]
        bottomup = [_quux, _qux, _bar, _baz, _foo]

        @test collect(walkpath(_root; topdown=true)) == topdown
        @test collect(walkpath(_root; topdown=false)) == bottomup

        rm(_root; recursive=true)
    end
end

function test_s3_cp(p::PathSet)
    @testset "cp" begin
        # In case the folder objects were deleted in a previous test
        mkdir.([p.foo, p.qux, p.fred]; recursive=true, exist_ok=true)
        @test exists(p.foo)
        cp(p.foo, p.qux / "foo/"; force=true)
        @test exists(p.qux / "foo" / "baz.txt")
        rm(p.qux / "foo/"; recursive=true)
    end
end

function test_s3_mv(p::PathSet)
    @testset "mv" begin
        # In case the folder objects were deleted in a previous test
        mkdir.([p.foo, p.qux, p.fred]; recursive=true, exist_ok=true)
        garply = p.root / "corge" / "grault" / "garply/"
        mkdir(garply; recursive=true, exist_ok=true)
        @test exists(garply)
        mv(p.root / "corge/", p.foo / "corge/"; force=true)
        @test exists(p.foo / "corge" / "grault" / "garply/")
        rm(p.foo / "corge/"; recursive=true)
    end
end

function test_s3_sync(ps::PathSet)
    return p -> @testset "sync" begin
        # In case the folder objects were deleted in a previous test
        mkdir.([p.foo, p.qux, p.fred]; recursive=true, exist_ok=true)
        # Base cp case
        sync(p.foo, ps.qux / "foo/")
        @test exists(p.qux / "foo" / "baz.txt")

        # Test that the copied baz file has a newer modified time
        baz_t = modified(p.qux / "foo" / "baz.txt")
        @test modified(p.baz) < baz_t

        # Don't cp unchanged files when a new file is added
        # NOTE: sleep before we make a new file, so it's clear tha the
        # modified time has changed.
        sleep(1)
        write(p.foo / "test.txt", "New File")
        sync(p.foo, ps.qux / "foo/")
        @test exists(p.qux / "foo" / "test.txt")
        @test read(p.qux / "foo" / "test.txt") == b"New File"
        @test read(p.qux / "foo" / "test.txt", String) == "New File"
        @test modified(p.qux / "foo" / "baz.txt") == baz_t
        @test modified(p.qux / "foo" / "test.txt") > baz_t

        # Test not deleting a file on sync
        rm(p.foo / "test.txt")
        sync(p.foo, ps.qux / "foo/")
        @test exists(p.qux / "foo" / "test.txt")

        # Test passing delete flag
        sync(p.foo, p.qux / "foo/"; delete=true)
        @test !exists(p.qux / "foo" / "test.txt")
        rm(p.qux / "foo/"; recursive=true)
    end
end

function test_s3_properties(ps::PathSet)
    @testset "s3_properties" begin
        fp1 = p"s3://mybucket/path/to/some/object"
        fp2 = p"s3://mybucket/path/to/some/prefix/"
        @test fp1.bucket == "mybucket"
        @test fp1.key == "path/to/some/object"
        @test fp2.bucket == "mybucket"
        @test fp2.key == "path/to/some/prefix/"
        @test fp2.version === nothing
    end
end

function test_s3_folders_and_files(ps::PathSet)
    config = ps.root.config
    @testset "s3_folders_and_files" begin
        # Minio has slightly different semantics than s3 in that it does
        # not support having prefixes that clash with files
        # (https://github.com/minio/minio/issues/9865)
        # Thus in these tests, we run certain tests only on s3.

        # In case the ps.root doesn't exist
        mkdir(ps.root; recursive=true, exist_ok=true)

        # Test that the trailing slash matters
        @test p"s3://mybucket/path/to/some/prefix/" != p"s3://mybucket/path/to/some/prefix"

        # Test that we can have empty directory names
        # I'm not sure if we want to support this in the future, but it may require more
        # overloading of AbstractPath methods to support properly.
        @test_broken p"s3://mybucket/path/to/some/prefix" != p"s3://mybucket/path//to/some/prefix"

        write(ps.root / "foobar", "I'm an object")
        if is_aws(config)
            mkdir(ps.root / "foobar/")
            write(ps.root / "foobar" / "car.txt", "I'm a different object")
        end

        @test read(ps.root / "foobar") == b"I'm an object"
        @test read(ps.root / "foobar", String) == "I'm an object"
        @test_throws ArgumentError readpath(ps.root / "foobar")
        if is_aws(config)
            @test readpath(ps.root / "foobar/") == [ps.root / "foobar" / "car.txt"]
            @test read(ps.root / "foobar" / "car.txt", String) == "I'm a different object"
        end
    end
end

function test_large_write(ps::PathSet)
    teststr = repeat("This is a test string!", round(Int, 2e5));
    @testset "large write/read" begin
        write(ps.quux, teststr; part_size_mb=1, multipart=true)
        @test read(ps.quux, String) == teststr
    end
end

function initialize(bucket_name)
    """
    Hierarchy:

    bucket-name
    |-- test_01.txt
    |-- emptydir/
    |-- subdir1/
    |   |-- test_02.txt
    |   |-- test_03.txt
    |   |-- subdir2/
    |       |-- test_04.txt
    |       |-- subdir3/
    """
    s3_put(bucket_name, "test_01.txt", "test01")
    s3_put(bucket_name, "emptydir/", "")
    s3_put(bucket_name, "subdir1/", "")
    s3_put(bucket_name, "subdir1/test_02.txt", "test02")
    s3_put(bucket_name, "subdir1/test_03.txt", "test03")
    s3_put(bucket_name, "subdir1/subdir2/", "")
    s3_put(bucket_name, "subdir1/subdir2/test_04.txt", "test04")
    s3_put(bucket_name, "subdir1/subdir2/subdir3/", "")
end

function verify_files(path::S3Path)
    @test readdir(path) == ["emptydir/", "subdir1/", "test_01.txt"]
    @test readdir(path; join=true) == [path / "emptydir/", path / "subdir1/", path / "test_01.txt"]
    @test readdir(path / "emptydir/") == []
    @test readdir(path / "emptydir/"; join=true) == []
    @test readdir(path / "subdir1/") == ["subdir2/", "test_02.txt", "test_03.txt"]
    @test readdir(path / "subdir1/"; join=true) == [path / "subdir1/" / "subdir2/", path / "subdir1/" / "test_02.txt", path / "subdir1/" / "test_03.txt"]
    @test readdir(path / "subdir1/subdir2/") == ["subdir3/", "test_04.txt"]
    @test readdir(path / "subdir1/subdir2/"; join=true) == [path / "subdir1/subdir2/" / "subdir3/", path / "subdir1/subdir2/" / "test_04.txt"]
    @test readdir(path / "subdir1/subdir2/subdir3/") == []
    @test readdir(path / "subdir1/subdir2/subdir3/"; join=true) == []
end

function verify_files(path::AbstractPath)
    @test readdir(path) == ["emptydir", "subdir1", "test_01.txt"]
    VERSION >= v"1.4.0" && @test readdir(path; join=true) == [path / "emptydir", path / "subdir1", path / "test_01.txt"]
    @test readdir(path / "emptydir/") == []
    VERSION >= v"1.4.0" && @test readdir(path / "emptydir/"; join=true) == []
    @test readdir(path / "subdir1/") == ["subdir2", "test_02.txt", "test_03.txt"]
    VERSION >= v"1.4.0" && @test readdir(path / "subdir1/"; join=true) == [path / "subdir1" / "subdir2", path / "subdir1" / "test_02.txt", path / "subdir1/" / "subdir1/test_03.txt"]
    @test readdir(path / "subdir1/subdir2/") == ["subdir3", "test_04.txt"]
    VERSION >= v"1.4.0" && @test readdir(path / "subdir1/subdir2/"; join=true) == [path / "subdir1/subdir2/" / "subdir3", path / "subdir1/subdir2/" / "test_04.txt"]
    @test readdir(path / "subdir1/subdir2/subdir3/") == []
    VERSION >= v"1.4.0" && @test readdir(path / "subdir1/subdir2/subdir3/"; join=true) == []
end

# This is the main entrypoint for the S3Path tests
function s3path_tests(config)
    bucket_name = "ocaws.jl.test." * lowercase(Dates.format(now(Dates.UTC), "yyyymmddTHHMMSSZ"))
    
    s3_create_bucket(config, bucket_name)
    root = Path("s3://$bucket_name/pathset-root/")
    
    ps = PathSet(
        root,
        root / "foo/",
        root / "foo" / "baz.txt",
        root / "bar/",
        root / "bar" / "qux/",
        root / "bar" / "qux" / "quux.tar.gz",
        root / "fred/",
        root / "fred" / "plugh",
        false
    )
        
    @testset "$(typeof(ps.root))" begin
        testsets = [
            test_s3_constructors,
            test_registration,
            test_show,
            test_parse,
            test_convert,
            test_components,
            test_indexing,
            test_iteration,
            test_s3_parents,
            test_descendants_and_ascendants,
            test_s3_join,
            test_splitext,
            test_basename,
            test_filename,
            test_extensions,
            test_isempty,
            test_s3_normalize,
            # test_canonicalize, # real doesn't make sense for S3Paths
            test_relative,
            test_absolute,
            test_isdir,
            test_isfile,
            test_stat,
            test_filesize,
            test_modified,
            test_created,
            test_cd,
            test_s3_readpath,
            test_walkpath,
            test_read,
            test_large_write,
            test_write,
            test_s3_mkdir,
            # These tests seem to fail due to an eventual consistency issue?
            test_s3_cp,
            test_s3_mv,
            test_s3_sync(ps),
            test_symlink,
            test_touch,
            test_tmpname,
            test_tmpdir,
            test_mktmp,
            test_mktmpdir,
            test_download,
            test_issocket,
            # These will also all work for our custom path type,
            # but many implementations won't support them.
            test_isfifo,
            test_ischardev,
            test_isblockdev,
            test_ismount,
            test_isexecutable,
            test_isreadable,
            test_iswritable,
            # test_chown,   # chmod & chown don't make sense for S3Paths
            # test_chmod,
            test_s3_properties,
            test_s3_folders_and_files,
        ]

        # Run all of the automated tests
        test(ps, testsets)
    end

    @testset "readdir" begin
        initialize(bucket_name)

        @testset "S3" begin
            verify_files(S3Path("s3://$bucket_name/"))
            @test_throws ArgumentError("Invalid s3 path string: $bucket_name") S3Path(bucket_name)
        end

        @test_skip @testset "Local" begin
            temp_path = Path(tempdir() * string(uuid4()))
            mkdir(temp_path)

            sync(S3Path("s3://$bucket_name/"), temp_path)
            verify_files(temp_path)

            rm(temp_path, force=true, recursive=true)
        end

        @testset "join" begin
            @test (  # test trailing slash on prefix does not matter for join
                p"s3://foo/bar" / "baz" ==
                p"s3://foo/bar/" / "baz" ==
                p"s3://foo/bar/baz"
            )
            @test (  # test trailing slash on root-only prefix in particular does not matter
                p"s3://foo" / "bar" / "baz" ==
                p"s3://foo/" / "bar" / "baz" ==
                p"s3://foo/bar/baz"
            )
            # test extra leading and trailing slashes do not matter
            @test p"s3://foo/" / "bar/" / "/baz" == p"s3://foo/bar/baz"
            # test joining `/` and string concatentation `*` play nice as expected
            @test p"s3://foo" * "/" / "bar" == p"s3://foo" / "/" * "bar" == p"s3://foo" / "bar"
            @test p"s3://foo" / "bar" * "baz" == p"s3://foo/bar" * "baz"  == p"s3://foo" / "barbaz"
            # test trailing slash on final piece is included
            @test p"s3://foo/bar" / "baz/" == p"s3://foo/bar/baz/"
        end

        @testset "readdir" begin
            path = S3Path("s3://$(bucket_name)/A/A/B.txt"; config = config)
            write(path, "test!")
            results = readdir(S3Path("s3://$(bucket_name)/A/"; config = config))

            @test results == ["A/"]
        end
    end

    @testset "JSON roundtripping" begin
        json_path = S3Path("s3://$(bucket_name)/test_json"; config = config)
        my_dict = Dict("key" => "value", "key2" => 5.0)
        # here we use the "application/json" MIME type to trigger the heuristic parsing into a `LittleDict`
        # that will hit a `MethodError` at the `Vector{UInt8}` constructor of `read(::S3Path)` if `raw=true`
        # was not passed to `s3_get` in that method.
        s3_put(config, bucket_name, "test_json", JSON3.write(my_dict), "application/json")
        json_bytes = read(json_path)
        @test JSON3.read(json_bytes, Dict) == my_dict
        rm(json_path)
    end

    # `s3_list_versions` gives `SignatureDoesNotMatch` exceptions on Minio
    if is_aws(config)
        @testset "S3Path versioning" begin
            s3_enable_versioning(config, bucket_name)
            key_version_file = "test_versions"
            s3_put(config, bucket_name, key_version_file, "data.v1")
            s3_put(config, bucket_name, key_version_file, "data.v2")
        
            # `s3_list_versions` returns versions in the order newest to oldest
            versions = [d["VersionId"] for d in reverse!(s3_list_versions(config, bucket_name, key_version_file))]
            @test length(versions) == 2
            @test read(S3Path(bucket_name, key_version_file; config=config, version=first(versions)), String) == "data.v1"
            @test read(S3Path(bucket_name, key_version_file; config=config, version=last(versions)), String) == "data.v2"
            @test isequal(read(S3Path(bucket_name, key_version_file; config=config, version=last(versions)), String),
                        read(S3Path(bucket_name, key_version_file; config=config), String))
            @test isequal(read(S3Path(bucket_name, key_version_file; config=config, version=last(versions)), String),
                        read(S3Path(bucket_name, key_version_file; config=config, version=nothing), String))
        
            unversioned_path = S3Path(bucket_name, key_version_file; config=config)
            versioned_path = S3Path(bucket_name, key_version_file; config=config, version=last(versions))
            @test versioned_path.version == last(versions)
            @test unversioned_path.version === nothing
            @test exists(versioned_path)
            @test exists(unversioned_path)
            nonexistent_versioned_path = S3Path(bucket_name, key_version_file; config=config, version="feVMBvDgNiKSpMS17fKNJK3GV05bl8ir")
            @test !exists(nonexistent_versioned_path)
        
            versioned_path_v1 = S3Path("s3://$(bucket_name)/$(key_version_file)"; version=first(versions))
            versioned_path_v2 = S3Path("s3://$(bucket_name)/$(key_version_file)"; version=last(versions))
            @test versioned_path_v1.version == first(versions)
            @test !isequal(versioned_path_v1, unversioned_path)
            @test !isequal(versioned_path_v1, versioned_path_v2)
        
            @test isa(stat(versioned_path), Status)
            @test_throws ArgumentError write(versioned_path, "new_content")
        
            rm(versioned_path)
            @test !exists(versioned_path)
            @test length(s3_list_versions(config, bucket_name, key_version_file)) == 1
        end
    end

    # Broken on minio 
    if is_aws(config)
        AWSS3.s3_nuke_bucket(config, bucket_name)
    end
<<<<<<< HEAD
end

@testset "JSON roundtripping" begin
    json_path = S3Path("s3://$(bucket_name)/test_json"; config=aws)
    my_dict = Dict("key" => "value", "key2" => 5.0)
    # here we use the "application/json" MIME type to trigger the heuristic parsing into a `LittleDict`
    # that will hit a `MethodError` at the `Vector{UInt8}` constructor of `read(::S3Path)` if `raw=true`
    # was not passed to `s3_get` in that method.
    s3_put(aws, bucket_name, "test_json", JSON3.write(my_dict), "application/json")
    json_bytes = read(json_path)
    @test JSON3.read(json_bytes, Dict) == my_dict
    rm(json_path)
end

# <https://github.com/JuliaCloud/AWSS3.jl/issues/168>
@testset "Global config is not frozen at construction time" begin
    prev_config = global_aws_config()
    
    # Setup: create a file holding a string `abc`
    path = S3Path("s3://$(bucket_name)/test_str.txt")
    write(path, "abc")
    @test read(path, String) == "abc"  # Have access to read file

    alt_region = prev_config.region == "us-east-2" ? "us-east-1" : "us-east-2"
    try
        global_aws_config(region=alt_region) # this is the wrong region!
        @test_throws AWS.AWSException read(path, String)

        # restore the right region
        global_aws_config(prev_config)
        # Now it works, without recreating `path`
        @test read(path, String) == "abc"
        rm(path)
    finally
        # In case a test threw, make sure we really do restore the right global config
        global_aws_config(prev_config)
    end
end

AWSS3.s3_nuke_bucket(aws, bucket_name)
=======
end
>>>>>>> 467f49ee
<|MERGE_RESOLUTION|>--- conflicted
+++ resolved
@@ -437,51 +437,34 @@
         end
     end
 
+
+    # <https://github.com/JuliaCloud/AWSS3.jl/issues/168>
+    @testset "Global config is not frozen at construction time" begin
+        prev_config = global_aws_config()
+        
+        # Setup: create a file holding a string `abc`
+        path = S3Path("s3://$(bucket_name)/test_str.txt")
+        write(path, "abc")
+        @test read(path, String) == "abc"  # Have access to read file
+
+        alt_region = prev_config.region == "us-east-2" ? "us-east-1" : "us-east-2"
+        try
+            global_aws_config(region=alt_region) # this is the wrong region!
+            @test_throws AWS.AWSException read(path, String)
+
+            # restore the right region
+            global_aws_config(prev_config)
+            # Now it works, without recreating `path`
+            @test read(path, String) == "abc"
+            rm(path)
+        finally
+            # In case a test threw, make sure we really do restore the right global config
+            global_aws_config(prev_config)
+        end
+    end
+
     # Broken on minio 
     if is_aws(config)
         AWSS3.s3_nuke_bucket(config, bucket_name)
     end
-<<<<<<< HEAD
-end
-
-@testset "JSON roundtripping" begin
-    json_path = S3Path("s3://$(bucket_name)/test_json"; config=aws)
-    my_dict = Dict("key" => "value", "key2" => 5.0)
-    # here we use the "application/json" MIME type to trigger the heuristic parsing into a `LittleDict`
-    # that will hit a `MethodError` at the `Vector{UInt8}` constructor of `read(::S3Path)` if `raw=true`
-    # was not passed to `s3_get` in that method.
-    s3_put(aws, bucket_name, "test_json", JSON3.write(my_dict), "application/json")
-    json_bytes = read(json_path)
-    @test JSON3.read(json_bytes, Dict) == my_dict
-    rm(json_path)
-end
-
-# <https://github.com/JuliaCloud/AWSS3.jl/issues/168>
-@testset "Global config is not frozen at construction time" begin
-    prev_config = global_aws_config()
-    
-    # Setup: create a file holding a string `abc`
-    path = S3Path("s3://$(bucket_name)/test_str.txt")
-    write(path, "abc")
-    @test read(path, String) == "abc"  # Have access to read file
-
-    alt_region = prev_config.region == "us-east-2" ? "us-east-1" : "us-east-2"
-    try
-        global_aws_config(region=alt_region) # this is the wrong region!
-        @test_throws AWS.AWSException read(path, String)
-
-        # restore the right region
-        global_aws_config(prev_config)
-        # Now it works, without recreating `path`
-        @test read(path, String) == "abc"
-        rm(path)
-    finally
-        # In case a test threw, make sure we really do restore the right global config
-        global_aws_config(prev_config)
-    end
-end
-
-AWSS3.s3_nuke_bucket(aws, bucket_name)
-=======
-end
->>>>>>> 467f49ee
+end