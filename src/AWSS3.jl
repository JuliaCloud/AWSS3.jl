--- conflicted
+++ resolved
@@ -49,11 +49,8 @@
 using Dates
 using Base64
 using UUIDs
-<<<<<<< HEAD
+using URIs
 using Compat: @something
-=======
-using URIs
->>>>>>> c4be8526
 
 @service S3
 
