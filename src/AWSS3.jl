#==============================================================================#
# AWSS3.jl
#
# S3 API. See http://docs.aws.amazon.com/AmazonS3/latest/API/APIRest.html
#
# Copyright OC Technology Pty Ltd 2014 - All rights reserved
#==============================================================================#

module AWSS3

export S3Path,
    s3_arn,
    s3_put,
    s3_get,
    s3_get_file,
    s3_exists,
    s3_delete,
    s3_copy,
    s3_create_bucket,
    s3_put_cors,
    s3_enable_versioning,
    s3_delete_bucket,
    s3_list_buckets,
    s3_list_objects,
    s3_list_keys,
    s3_list_versions,
    s3_nuke_object,
    s3_get_meta,
    s3_directory_stat,
    s3_purge_versions,
    s3_sign_url,
    s3_begin_multipart_upload,
    s3_upload_part,
    s3_complete_multipart_upload,
    s3_multipart_upload,
    s3_get_tags,
    s3_put_tags,
    s3_delete_tags

using AWS
using AWS.AWSServices: s3
using ArrowTypes
using Base64
using Compat: @something
using Dates
using EzXML
using FilePathsBase
using FilePathsBase: /, join
using HTTP: HTTP
using Mocking
using OrderedCollections: OrderedDict, LittleDict
using Retry
using SymDict
using URIs
using UUIDs
using XMLDict

@service S3 use_response_type = true

const SSDict = Dict{String,String}
const AbstractS3Version = Union{AbstractString,Nothing}
const AbstractS3PathConfig = Union{AbstractAWSConfig,Nothing}

# Utility function to workaround https://github.com/JuliaCloud/AWS.jl/issues/547
function get_robust_case(x, key)
    lkey = lowercase(key)
    haskey(x, lkey) && return x[lkey]
    return x[key]
end

__init__() = FilePathsBase.register(S3Path)

# Declare new `parse` function to avoid type piracy
# TODO: remove when changes are released: https://github.com/JuliaCloud/AWS.jl/pull/502
function parse(r::AWS.Response, mime::MIME)
    # AWS doesn't always return a Content-Type which results the parsing returning bytes
    # instead of a dictionary. To address this we'll allow passing in the MIME type.
    return try
        AWS._rewind(r.io) do io
            AWS._read(io, mime)
        end
    catch e
        @warn "Failed to parse the following content as $mime:\n\"\"\"$(String(r.body))\"\"\""
        rethrow(e)
    end
end
parse(args...; kwargs...) = Base.parse(args...; kwargs...)

"""
    s3_arn(resource)
    s3_arn(bucket,path)

[Amazon Resource Name](http://docs.aws.amazon.com/general/latest/gr/aws-arns-and-namespaces.html)
for S3 `resource` or `bucket` and `path`.
"""
s3_arn(resource) = "arn:aws:s3:::$resource"
s3_arn(bucket, path) = s3_arn("$bucket/$path")

"""
    s3_get([::AbstractAWSConfig], bucket, path; <keyword arguments>)

Retrieves an object from the `bucket` for a given `path`.

# Optional Arguments
- `version=nothing`: version of object to get.
- `retry=true`: try again on "NoSuchBucket", "NoSuchKey" (common if object was recently
  created).
- `raw=false`:  return response as `Vector{UInt8}`
- `byte_range=nothing`:  given an iterator of `(start_byte, end_byte)` gets only
  the range of bytes of the object from `start_byte` to `end_byte`.  For example,
  `byte_range=1:4` gets bytes 1 to 4 inclusive.  Arguments should use the Julia convention
  of 1-based indexing.
- `header::Dict{String,String}`: pass in an HTTP header to the request.

As an example of how to set custom HTTP headers, the below is equivalent to
`s3_get(aws, bucket, path; byte_range=range)`:

```julia
s3_get(aws, bucket, path; headers=Dict{String,String}("Range" => "bytes=\$(first(range)-1)-\$(last(range)-1)"))
```

# API Calls

- [`GetObject`](https://docs.aws.amazon.com/AmazonS3/latest/API/API_GetObject.html)

# Permissions

- [`s3:GetObject`](https://docs.aws.amazon.com/service-authorization/latest/reference/list_amazons3.html#amazons3-GetObject):
  (conditional): required when `version === nothing`.
- [`s3:GetObjectVersion`](https://docs.aws.amazon.com/service-authorization/latest/reference/list_amazons3.html#amazons3-GetObjectVersion):
  (conditional): required when `version !== nothing`.
- [`s3:ListBucket`](https://docs.aws.amazon.com/service-authorization/latest/reference/list_amazons3.html#amazons3-ListBucket)
  (optional): allows requests to non-existent objects to throw a exception with HTTP status
  code 404 (Not Found) instead of HTTP status code 403 (Access Denied).
"""
function s3_get(
    aws::AbstractAWSConfig,
    bucket,
    path;
    version::AbstractS3Version=nothing,
    retry::Bool=true,
    raw::Bool=false,
    byte_range::Union{Nothing,AbstractVector}=nothing,
    headers::AbstractDict{<:AbstractString,<:Any}=Dict{String,Any}(),
    return_stream::Bool=false,
    kwargs...,
)
    @repeat 4 try
        params = Dict{String,Any}()
        return_stream && (params["response_stream"] = Base.BufferStream())
        if version !== nothing
            params["versionId"] = version
        end

        if byte_range !== nothing
            headers = copy(headers)  # make sure we don't mutate existing object
            # we make sure we stick to the Julia convention of 1-based indexing
            a, b = (first(byte_range) - 1), (last(byte_range) - 1)
            headers["Range"] = "bytes=$a-$b"
        end

        if !isempty(headers)
            params["headers"] = headers
        end

        r = S3.get_object(bucket, path, params; aws_config=aws, kwargs...)
        return if return_stream
            close(r.io)
            r.io
        elseif raw
            r.body
        else
            parse(r)
        end
    catch e
        #! format: off
        # https://github.com/domluna/JuliaFormatter.jl/issues/459
        @delay_retry if retry && ecode(e) in ["NoSuchBucket", "NoSuchKey"] end
        #! format: on
    end
end

s3_get(a...; b...) = s3_get(global_aws_config(), a...; b...)

"""
    s3_get_file([::AbstractAWSConfig], bucket, path, filename; [version=], kwargs...)

Like `s3_get` but streams result directly to `filename`.  Keyword arguments accept are
the same as those for `s3_get`.
"""
function s3_get_file(
    aws::AbstractAWSConfig,
    bucket,
    path,
    filename;
    version::AbstractS3Version=nothing,
    kwargs...,
)
    stream = s3_get(aws, bucket, path; version=version, return_stream=true, kwargs...)

    open(filename, "w") do file
        while !eof(stream)
            write(file, readavailable(stream))
        end
    end
end

s3_get_file(a...; b...) = s3_get_file(global_aws_config(), a...; b...)

function s3_get_file(
    aws::AbstractAWSConfig,
    buckets::Vector,
    path,
    filename;
    version::AbstractS3Version=nothing,
    kwargs...,
)
    i = start(buckets)

    @repeat length(buckets) try
        bucket, i = next(buckets, i)
        s3_get_file(aws, bucket, path, filename; version=version, kwargs...)
    catch e
        #! format: off
        @retry if ecode(e) in ["NoSuchKey", "AccessDenied"] end
        #! format: on
    end
end

"""
   s3_get_meta([::AbstractAWSConfig], bucket, path; [version], kwargs...)

Retrieves metadata from an object without returning the object itself.

# API Calls

- [`HeadObject`](https://docs.aws.amazon.com/AmazonS3/latest/API/API_HeadObject.html)

# Permissions

- [`s3:GetObject`](https://docs.aws.amazon.com/service-authorization/latest/reference/list_amazons3.html#amazons3-GetObject)
  (conditional): required when `version === nothing`.
- [`s3:GetObjectVersion`](https://docs.aws.amazon.com/service-authorization/latest/reference/list_amazons3.html#amazons3-GetObjectVersion):
  (conditional): required when `version !== nothing`.
- [`s3:ListBucket`](https://docs.aws.amazon.com/service-authorization/latest/reference/list_amazons3.html#amazons3-ListBucket)
  (optional): allows requests to non-existent objects to throw a exception with HTTP status
  code 404 (Not Found) instead of HTTP status code 403 (Access Denied).
"""
function s3_get_meta(
    aws::AbstractAWSConfig, bucket, path; version::AbstractS3Version=nothing, kwargs...
)
    params = Dict{String,Any}()
    if version !== nothing
        params["versionId"] = version
    end

    r = S3.head_object(bucket, path, params; aws_config=aws, kwargs...)
    return Dict(r.headers)
end

s3_get_meta(a...; b...) = s3_get_meta(global_aws_config(), a...; b...)

function _s3_exists_file(aws::AbstractAWSConfig, bucket, path)
    q = Dict("prefix" => path, "delimiter" => "/", "max-keys" => 1)
    l = parse(S3.list_objects_v2(bucket, q; aws_config=aws))
    c = get(l, "Contents", nothing)
    c === nothing && return false
    return get(c, "Key", "") == path
end

"""
    _s3_exists_dir(aws::AbstractAWSConfig, bucket, path)

An internal function used by [`s3_exists`](@ref).

Checks if the given directory exists within the `bucket`. Since S3 uses a flat structure, as
opposed to being hierarchical like a file system, directories are actually just a collection
of object keys which share a common prefix. S3 implements empty directories as
[0-byte objects](https://docs.aws.amazon.com/AmazonS3/latest/userguide/using-folders.html)
with keys ending with the delimiter.

It is possible to create non 0-byte objects with a key ending in the delimiter
(e.g. `s3_put(bucket, "abomination/", "If I cannot inspire love, I will cause fear!")`)
which the AWS console interprets as the directory "abmonination" containing the object "/".
"""
function _s3_exists_dir(aws::AbstractAWSConfig, bucket, path)
    endswith(path, '/') || throw(ArgumentError("S3 directories must end with '/': $path"))
    q = Dict("prefix" => path, "delimiter" => "/", "max-keys" => 1)
    r = parse(S3.list_objects_v2(bucket, q; aws_config=aws))
    return get(r, "KeyCount", "0") != "0"
end

"""
    s3_exists_versioned([::AbstractAWSConfig], bucket, path, version)

Returns if an object `version` exists with the key `path` in the `bucket`.

Note that the AWS API's support for object versioning is quite limited and this check will
involve `try`/`catch` logic. Prefer using [`s3_exists_unversioned `](@ref) where possible
for more performant checks.

See [`s3_exists`](@ref) and [`s3_exists_unversioned`](@ref).

# API Calls

- [`ListObjectV2`](https://docs.aws.amazon.com/AmazonS3/latest/API/API_ListObjectsV2.html)

# Permissions

- [`s3:GetObjectVersion`](https://docs.aws.amazon.com/service-authorization/latest/reference/list_amazons3.html#amazons3-GetObjectVersion)
- [`s3:ListBucket`](https://docs.aws.amazon.com/service-authorization/latest/reference/list_amazons3.html#amazons3-ListBucket)
  (optional): allows requests to non-existent objects to throw a exception with HTTP status
  code 404 (Not Found) instead of HTTP status code 403 (Access Denied).
"""
function s3_exists_versioned(
    aws::AbstractAWSConfig, bucket, path, version::AbstractS3Version
)
    @repeat 2 try
        s3_get_meta(aws, bucket, path; version=version)
        return true
    catch e
        #! format: off
        @delay_retry if ecode(e) in ["NoSuchBucket", "404", "NoSuchKey", "AccessDenied"] end
        #! format: on

        @ignore if ecode(e) in ["404", "NoSuchKey", "AccessDenied"]
            return false
        end
    end
end

"""
    s3_exists_unversioned([::AbstractAWSConfig], bucket, path)

Returns a boolean whether an object exists at  `path` in `bucket`.

See [`s3_exists`](@ref) and [`s3_exists_versioned`](@ref).

# API Calls

- [`ListObjectV2`](https://docs.aws.amazon.com/AmazonS3/latest/API/API_ListObjectsV2.html)

# Permissions

- [`s3:GetObject`](https://docs.aws.amazon.com/service-authorization/latest/reference/list_amazons3.html#amazons3-GetObjectVersion)
- [`s3:ListBucket`](https://docs.aws.amazon.com/service-authorization/latest/reference/list_amazons3.html#amazons3-ListBucket)
  (optional): allows requests to non-existent objects to throw a exception with HTTP status
  code 404 (Not Found) instead of HTTP status code 403 (Access Denied).
"""
function s3_exists_unversioned(aws::AbstractAWSConfig, bucket, path)
    f = endswith(path, '/') ? _s3_exists_dir : _s3_exists_file
    return f(aws, bucket, path)
end

"""
    s3_exists([::AbstractAWSConfig], bucket, path; version=nothing)

Returns if an object exists with the key `path` in the `bucket`. If a `version` is specified
then an object must exist with the specified version identifier.

Note that the AWS API's support for object versioning is quite limited and this check will
involve `try`/`catch` logic if a `version` is specified.

# API Calls

- [`ListObjectV2`](https://docs.aws.amazon.com/AmazonS3/latest/API/API_ListObjectsV2.html)

# Permissions

- [`s3:GetObject`](https://docs.aws.amazon.com/service-authorization/latest/reference/list_amazons3.html#amazons3-GetObject)
  (conditional): required when `version === nothing`.
- [`s3:GetObjectVersion`](https://docs.aws.amazon.com/service-authorization/latest/reference/list_amazons3.html#amazons3-GetObjectVersion):
  (conditional): required when `version !== nothing`.
- [`s3:ListBucket`](https://docs.aws.amazon.com/service-authorization/latest/reference/list_amazons3.html#amazons3-ListBucket)
  (optional): allows requests to non-existent objects to throw a exception with HTTP status
  code 404 (Not Found) instead of HTTP status code 403 (Access Denied).
"""
function s3_exists(aws::AbstractAWSConfig, bucket, path; version::AbstractS3Version=nothing)
    if version !== nothing
        s3_exists_versioned(aws, bucket, path, version)
    else
        s3_exists_unversioned(aws, bucket, path)
    end
end
s3_exists(a...; b...) = s3_exists(global_aws_config(), a...; b...)

"""
    s3_delete([::AbstractAWSConfig], bucket, path; [version], kwargs...)

Deletes an object from a bucket. The `version` argument can be used to delete a specific
version.

# API Calls

- [`DeleteObject`](https://docs.aws.amazon.com/AmazonS3/latest/API/API_DeleteObject.html)

# Permissions

- [`s3:DeleteObject`](https://docs.aws.amazon.com/service-authorization/latest/reference/list_amazons3.html#amazons3-DeleteObject)
"""
function s3_delete(
    aws::AbstractAWSConfig, bucket, path; version::AbstractS3Version=nothing, kwargs...
)
    params = Dict{String,Any}()
    if version !== nothing
        params["versionId"] = version
    end

    return parse(S3.delete_object(bucket, path, params; aws_config=aws, kwargs...))
end

s3_delete(a...; b...) = s3_delete(global_aws_config(), a...; b...)

"""
    s3_nuke_object([::AbstractAWSConfig], bucket, path; kwargs...)

Deletes all versions of object `path` from `bucket`. All provided `kwargs` are forwarded to
[`s3_delete`](@ref). In the event an error occurs any object versions already deleted by
`s3_nuke_object` will be lost.

To only delete one specific version, use [`s3_delete`](@ref); to delete all versions
EXCEPT the latest version, use [`s3_purge_versions`](@ref); to delete all versions
in an entire bucket, use [`AWSS3.s3_nuke_bucket`](@ref).

# API Calls

- [`DeleteObject`](https://docs.aws.amazon.com/AmazonS3/latest/API/API_DeleteObject.html)
- [`ListObjectVersions`](https://docs.aws.amazon.com/AmazonS3/latest/API/API_ListObjectVersions.html)

# Permissions

- [`s3:DeleteObject`](https://docs.aws.amazon.com/service-authorization/latest/reference/list_amazons3.html#amazons3-DeleteObject)
- [`s3:ListBucketVersions`](https://docs.aws.amazon.com/service-authorization/latest/reference/list_amazons3.html#amazons3-ListBucketVersions)
"""
function s3_nuke_object(aws::AbstractAWSConfig, bucket, path; kwargs...)
    # Because list_versions returns ALL keys with the given _prefix_, we need to
    # restrict the results to ones with the _exact same_ key.
    for object in s3_list_versions(aws, bucket, path)
        object["Key"] == path || continue
        version = object["VersionId"]
        try
            s3_delete(aws, bucket, path; version, kwargs...)
        catch e
            @warn "Failed to delete version $(version) of $(path)"
            rethrow(e)
        end
    end
    return nothing
end

function s3_nuke_object(bucket, path; kwargs...)
    return s3_nuke_object(global_aws_config(), bucket, path; kwargs...)
end

"""
    s3_copy([::AbstractAWSConfig], bucket, path; acl::AbstractString="",
            to_bucket=bucket, to_path=path, metadata::AbstractDict=SSDict(),
            parse_response::Bool=true, kwargs...)

Copy the object at `path` in `bucket` to `to_path` in `to_bucket`.

# Optional Arguments
- `acl=`; `x-amz-acl` header for setting access permissions with canned config.
    See [here](https://docs.aws.amazon.com/AmazonS3/latest/dev/acl-overview.html#canned-acl).
- `metadata::Dict=`; `x-amz-meta-` headers.
- `parse_response::Bool=`; when `false`, return raw `AWS.Response`
- `kwargs`; additional kwargs passed through into `S3.copy_object`

# API Calls

- [`CopyObject`](http://https://docs.aws.amazon.com/AmazonS3/latest/API/API_CopyObject.html)

# Permissions

- [`s3:PutObject`](https://docs.aws.amazon.com/service-authorization/latest/reference/list_amazons3.html#amazons3-PutObject)
- [`s3:GetObject`](https://docs.aws.amazon.com/service-authorization/latest/reference/list_amazons3.html#amazons3-GetObject)
"""
function s3_copy(
    aws::AbstractAWSConfig,
    bucket,
    path;
    acl::AbstractString="",
    to_bucket=bucket,
    to_path=path,
    metadata::AbstractDict=SSDict(),
    parse_response::Bool=true,
    kwargs...,
)
    headers = SSDict(
        "x-amz-metadata-directive" => "REPLACE",
        Pair["x-amz-meta-$k" => v for (k, v) in metadata]...,
    )

    if !isempty(acl)
        headers["x-amz-acl"] = acl
    end

    response = S3.copy_object(
        to_bucket,
        to_path,
        "$bucket/$path",
        Dict("headers" => headers);
        aws_config=aws,
        kwargs...,
    )
    return parse_response ? parse(response) : response
end

s3_copy(a...; b...) = s3_copy(global_aws_config(), a...; b...)

"""
    s3_create_bucket([::AbstractAWSConfig], bucket; kwargs...)

Creates a new S3 bucket with the globally unique `bucket` name. The bucket will be created
AWS region associated with the `AbstractAWSConfig` (defaults to "us-east-1").

# API Calls

- [`CreateBucket`](https://docs.aws.amazon.com/AmazonS3/latest/API/API_CreateBucket.html)

# Permissions

- [`s3:CreateBucket`](https://docs.aws.amazon.com/service-authorization/latest/reference/list_amazons3.html#amazons3-CreateBucket)
"""
function s3_create_bucket(aws::AbstractAWSConfig, bucket; kwargs...)
    r = @protected try
        if aws.region == "us-east-1"
            S3.create_bucket(bucket; aws_config=aws, kwargs...)
        else
            bucket_config = """
                <CreateBucketConfiguration xmlns="http://s3.amazonaws.com/doc/2006-03-01/">
                    <LocationConstraint>$(aws.region)</LocationConstraint>
                </CreateBucketConfiguration>
                """

            S3.create_bucket(
                bucket,
                Dict("CreateBucketConfiguration" => bucket_config);
                aws_config=aws,
                kwargs...,
            )
        end
    catch e
        #! format: off
        @ignore if ecode(e) == "BucketAlreadyOwnedByYou" end
        #! format: on
    end
    return parse(r)
end

s3_create_bucket(a) = s3_create_bucket(global_aws_config(), a)

"""
    s3_put_cors([::AbstractAWSConfig], bucket, cors_config; kwargs...)

[PUT Bucket cors](http://docs.aws.amazon.com/AmazonS3/latest/API/RESTBucketPUTcors.html)

```
s3_put_cors("my_bucket", \"\"\"
    <?xml version="1.0" encoding="UTF-8"?>
    <CORSConfiguration xmlns="http://s3.amazonaws.com/doc/2006-03-01/">
        <CORSRule>
            <AllowedOrigin>http://my.domain.com</AllowedOrigin>
            <AllowedOrigin>http://my.other.domain.com</AllowedOrigin>
            <AllowedMethod>GET</AllowedMethod>
            <AllowedMethod>HEAD</AllowedMethod>
            <AllowedHeader>*</AllowedHeader>
            <ExposeHeader>Content-Range</ExposeHeader>
        </CORSRule>
    </CORSConfiguration>
\"\"\"
```
"""
function s3_put_cors(aws::AbstractAWSConfig, bucket, cors_config; kwargs...)
    return parse(S3.put_bucket_cors(bucket, cors_config; aws_config=aws, kwargs...))
end

s3_put_cors(a...; b...) = s3_put_cors(AWS.global_aws_config(), a...; b...)

"""
    s3_enable_versioning([::AbstractAWSConfig], bucket, [status]; kwargs...)

Enables or disables versioning for all objects within the given `bucket`. Use `status` to
either enable or disable versioning (respectively "Enabled" and "Suspended").

# API Calls

- [`PutBucketVersioning`](https://docs.aws.amazon.com/AmazonS3/latest/API/API_PutBucketVersioning.html)

# Permissions

- [`s3:PutBucketVersioning`](https://docs.aws.amazon.com/service-authorization/latest/reference/list_amazons3.html#amazons3-PutBucketVersioning)
"""
function s3_enable_versioning(aws::AbstractAWSConfig, bucket, status="Enabled"; kwargs...)
    versioning_config = """
        <VersioningConfiguration xmlns="http://s3.amazonaws.com/doc/2006-03-01/">
            <Status>$status</Status>
        </VersioningConfiguration>
        """

    r = s3(
        "PUT",
        "/$(bucket)?versioning",
        Dict("body" => versioning_config);
        aws_config=aws,
        feature_set=AWS.FeatureSet(; use_response_type=true),
        kwargs...,
    )
    return parse(r)
end

s3_enable_versioning(a; b...) = s3_enable_versioning(global_aws_config(), a; b...)

"""
    s3_put_tags([::AbstractAWSConfig], bucket, [path], tags::Dict; kwargs...)

Sets the tags for a bucket or an existing object. When `path` is specified then tagging
is performed on the object, otherwise it is performed on the `bucket`.

See also [`s3_put_tags`](@ref), [`s3_delete_tags`](@ref), and [`s3_put`'s](@ref) `tag`
option.

# API Calls

- [`PutBucketTagging`](https://docs.aws.amazon.com/AmazonS3/latest/API/API_PutBucketTagging.html)(conditional): used when `path` is not specified (bucket tagging).
- [`PutObjectTagging`](https://docs.aws.amazon.com/AmazonS3/latest/API/API_PutObjectTagging.html) (conditional): used when `path` is specified (object tagging).

# Permissions

- [`s3:PutBucketTagging`](https://docs.aws.amazon.com/service-authorization/latest/reference/list_amazons3.html#amazons3-PutBucketTagging)
  (conditional): required for when `path` is not specified (bucket tagging).
- [`s3:PutObjectTagging`](https://docs.aws.amazon.com/service-authorization/latest/reference/list_amazons3.html#amazons3-PutObjectTagging)
  (conditional): required when `path` is specified (object tagging).
"""
function s3_put_tags(aws::AbstractAWSConfig, bucket, path, tags::SSDict; kwargs...)
    tag_set = Dict("Tag" => [Dict("Key" => k, "Value" => v) for (k, v) in tags])
    tags = Dict("Tagging" => Dict("TagSet" => tag_set))

    tags = XMLDict.node_xml(tags)

    uri_path = isempty(path) ? "/$(bucket)?tagging" : "/$(bucket)/$(path)?tagging"

    r = s3(
        "PUT",
        uri_path,
        Dict("body" => tags);
        feature_set=AWS.FeatureSet(; use_response_type=true),
        aws_config=aws,
        kwargs...,
    )
    return parse(r)
end

function s3_put_tags(aws::AbstractAWSConfig, bucket, tags::SSDict; kwargs...)
    return s3_put_tags(aws, bucket, "", tags; kwargs...)
end

s3_put_tags(a...) = s3_put_tags(global_aws_config(), a...)

"""
    s3_get_tags([::AbstractAWSConfig], bucket, [path]; kwargs...)

Get the tags associated with a bucket or an existing object. When `path` is specified then
tag retrieval is performed on the object, otherwise it is performed on the `bucket`.

See also [`s3_put_tags`](@ref) and [`s3_delete_tags`](@ref).

# API Calls

- [`GetBucketTagging`](https://docs.aws.amazon.com/AmazonS3/latest/API/API_GetBucketTagging.html)  (conditional): used when `path` is not specified (bucket tagging).
- [`GetObjectTagging`](https://docs.aws.amazon.com/AmazonS3/latest/API/API_GetObjectTagging.html) (conditional): used when `path` is specified (object tagging).

# Permissions

- [`s3:GetBucketTagging`](https://docs.aws.amazon.com/service-authorization/latest/reference/list_amazons3.html#amazons3-GetBucketTagging)
  (conditional): required for when `path` is not specified (bucket tagging).
- [`s3:GetObjectTagging`](https://docs.aws.amazon.com/service-authorization/latest/reference/list_amazons3.html#amazons3-GetObjectTagging)
  (conditional): required when `path` is specified (object tagging).
"""
function s3_get_tags(aws::AbstractAWSConfig, bucket, path=""; kwargs...)
    @protected try
        tags = []

        r = if isempty(path)
            S3.get_bucket_tagging(bucket; aws_config=aws, kwargs...)
        else
            S3.get_object_tagging(bucket, path; aws_config=aws, kwargs...)
        end
        tags = parse(r, MIME"application/xml"())

        if isempty(tags["TagSet"])
            return SSDict()
        end

        tags = tags["TagSet"]
        tags = isa(tags["Tag"], Vector) ? tags["Tag"] : [tags["Tag"]]

        return SSDict(x["Key"] => x["Value"] for x in tags)
    catch e
        @ignore if ecode(e) == "NoSuchTagSet"
            return SSDict()
        end
    end
end

s3_get_tags(a...; b...) = s3_get_tags(global_aws_config(), a...; b...)

"""
    s3_delete_tags([::AbstractAWSConfig], bucket, [path])

Delete the tags associated with a bucket or an existing object. When `path` is specified then
tag deletion is performed on the object, otherwise it is performed on the `bucket`.

See also [`s3_put_tags`](@ref) and [`s3_get_tags`](@ref).

# API Calls

- [`DeleteBucketTagging`](https://docs.aws.amazon.com/AmazonS3/latest/API/API_DeleteBucketTagging.html) (conditional): used when `path` is not specified (bucket tagging).
- [`DeleteObjectTagging`](https://docs.aws.amazon.com/AmazonS3/latest/API/API_DeleteObjectTagging.html) (conditional): used when `path` is specified (object tagging).

# Permissions

- [`s3:PutBucketTagging`](https://docs.aws.amazon.com/service-authorization/latest/reference/list_amazons3.html#amazons3-PutBucketTagging)
  (conditional): required for when `path` is not specified (bucket tagging).
- [`s3:DeleteObjectTagging`](https://docs.aws.amazon.com/service-authorization/latest/reference/list_amazons3.html#amazons3-DeleteObjectTagging)
  (conditional): required when `path` is specified (object tagging).
"""
function s3_delete_tags(aws::AbstractAWSConfig, bucket, path=""; kwargs...)
    r = if isempty(path)
        S3.delete_bucket_tagging(bucket; aws_config=aws, kwargs...)
    else
        S3.delete_object_tagging(bucket, path; aws_config=aws, kwargs...)
    end
    return parse(r)
end

s3_delete_tags(a...; b...) = s3_delete_tags(global_aws_config(), a...; b...)

"""
    s3_delete_bucket([::AbstractAWSConfig], "bucket"; kwargs...)

Deletes an empty bucket. All objects in the bucket must be deleted before a bucket can be
deleted.

See also [`AWSS3.s3_nuke_bucket`](@ref).

# API Calls

- [`DeleteBucket`](https://docs.aws.amazon.com/AmazonS3/latest/API/API_DeleteBucket.html)

# Permissions

- [`s3:DeleteBucket`](https://docs.aws.amazon.com/service-authorization/latest/reference/list_amazons3.html#amazons3-DeleteBucket)
"""
function s3_delete_bucket(aws::AbstractAWSConfig, bucket; kwargs...)
    return parse(S3.delete_bucket(bucket; aws_config=aws, kwargs...))
end
s3_delete_bucket(a; b...) = s3_delete_bucket(global_aws_config(), a; b...)

"""
    s3_list_buckets([::AbstractAWSConfig]; kwargs...)

Return a list of all of the buckets owned by the authenticated sender of the request.

# API Calls

- [`ListBuckets`](https://docs.aws.amazon.com/AmazonS3/latest/API/API_ListBuckets.html)

# Permissions

- [`s3:ListAllMyBuckets`](https://docs.aws.amazon.com/service-authorization/latest/reference/list_amazons3.html#amazons3-ListAllMyBuckets)
"""
function s3_list_buckets(aws::AbstractAWSConfig=global_aws_config(); kwargs...)
    r = S3.list_buckets(; aws_config=aws, kwargs...)
    buckets = parse(r)["Buckets"]

    isempty(buckets) && return []

    buckets = buckets["Bucket"]
    return [b["Name"] for b in (isa(buckets, Vector) ? buckets : [buckets])]
end

"""
    s3_list_objects([::AbstractAWSConfig], bucket, [path_prefix]; delimiter="/", max_items=1000, kwargs...)

[List Objects](http://docs.aws.amazon.com/AmazonS3/latest/API/RESTBucketGET.html)
in `bucket` with optional `path_prefix`.

Returns an iterator of `Dict`s with keys `Key`, `LastModified`, `ETag`, `Size`,
`Owner`, `StorageClass`.
"""
function s3_list_objects(
    aws::AbstractAWSConfig,
    bucket,
    path_prefix="";
    delimiter="/",
    start_after="",
    max_items=nothing,
    kwargs...,
)
    return Channel(; ctype=LittleDict, csize=128) do chnl
        more = true
        num_objects = 0
        token = ""

        while more
            q = Dict{String,String}("prefix" => path_prefix)

            for (name, v) in [
                ("delimiter", delimiter),
                ("start-after", start_after),
                ("continuation-token", token),
            ]
                isempty(v) || (q[name] = v)
            end

            if max_items !== nothing
                # Note: AWS seems to only return up to 1000 items
                q["max-keys"] = string(max_items - num_objects)
            end

            @repeat 4 try
                # Request objects
                r = parse(S3.list_objects_v2(bucket, q; aws_config=aws, kwargs...))

                token = get(r, "NextContinuationToken", "")
                isempty(token) && (more = false)
                if haskey(r, "Contents")
                    l = isa(r["Contents"], Vector) ? r["Contents"] : [r["Contents"]]
                    for object in l
                        put!(chnl, object)
                        num_objects += 1
                    end
                end
            catch e
                #! format: off
                @delay_retry if ecode(e) in ["NoSuchBucket"] end
                #! format: on
            end
        end
    end
end
s3_list_objects(a...; kw...) = s3_list_objects(global_aws_config(), a...; kw...)

"""
    s3_directory_stat([::AbstractAWSConfig], bucket, path)

Determine the properties of an S3 "directory", size and time of last modification, that cannot be determined
directly with the standard AWS API.  This returns a tuple `(s, tmlast)` where `s` is the size in bytes, and
`tmlast` is the time of the latest modification to a file within that directory.
"""
function s3_directory_stat(
    aws::AbstractAWSConfig, bucket::AbstractString, path::AbstractString
)
    s = 0  # total size in bytes
    tmlast = typemin(DateTime)
    # setting delimiter is needed to get all objects within path,
    # additionally, we have to make sure the path ends with "/" or it will pick up extra stuff
    endswith(path, "/") || (path = path * "/")
    for obj in s3_list_objects(aws, bucket, path; delimiter="")
        s += parse(Int, get(obj, "Size", "0"))
        t = get(obj, "LastModified", nothing)
        t = t ≡ nothing ? tmlast : DateTime(t[1:(end - 4)])
        tmlast = max(tmlast, t)
    end
    return s, tmlast
end
s3_directory_stat(a...) = s3_directory_stat(global_aws_config(), a...)

"""
    s3_list_keys([::AbstractAWSConfig], bucket, [path_prefix]; kwargs...)

Like [`s3_list_objects`](@ref) but returns object keys as `Vector{String}`.
"""
function s3_list_keys(aws::AbstractAWSConfig, bucket, path_prefix=""; kwargs...)
    return (o["Key"] for o in s3_list_objects(aws, bucket, path_prefix; kwargs...))
end

s3_list_keys(a...; b...) = s3_list_keys(global_aws_config(), a...; b...)

"""
    s3_list_versions([::AbstractAWSConfig], bucket, [path_prefix]; kwargs...)

List metadata about all versions of the objects in the `bucket` matching the
optional `path_prefix`.

# API Calls

- [`ListObjectVersions`](https://docs.aws.amazon.com/AmazonS3/latest/API/API_ListObjectVersions.html)

# Permissions

- [`s3:ListBucketVersions`](https://docs.aws.amazon.com/service-authorization/latest/reference/list_amazons3.html#amazons3-ListBucketVersions)
"""
function s3_list_versions(aws::AbstractAWSConfig, bucket, path_prefix=""; kwargs...)
    more = true
    versions = []
    marker = ""

    while more
        query = Dict{String,Any}("versions" => "", "prefix" => path_prefix)

        if !isempty(marker)
            query["key-marker"] = marker
        end

        r = S3.list_object_versions(bucket, query; aws_config=aws, kwargs...)
        r = parse_xml(String(r))

        more = r["IsTruncated"] == "true"

        for e in eachelement(EzXML.root(r.x))
            if nodename(e) in ["Version", "DeleteMarker"]
                version = xml_dict(e)
                version["state"] = nodename(e)
                push!(versions, version)
                marker = version["Key"]
            end
        end
    end

    return versions
end

s3_list_versions(a...; b...) = s3_list_versions(global_aws_config(), a...; b...)

"""
    s3_purge_versions([::AbstractAWSConfig], bucket, [path_prefix [, pattern]]; kwargs...)

Removes all versions of an object except for the latest version. When `path_prefix` is
provided then only objects whose key starts with `path_prefix` will be purged. Use of
`pattern` further restricts which objects are purged by only purging object keys containing
the `pattern` (i.e string literal or regex). When both `path_prefix` and `pattern` are not'
specified then all objects in the bucket will be purged.

# API Calls

- [`ListObjectVersions`](https://docs.aws.amazon.com/AmazonS3/latest/API/API_ListObjectVersions.html)
- [`DeleteObject`](https://docs.aws.amazon.com/AmazonS3/latest/API/API_DeleteObject.html)

# Permissions

- [`s3:ListBucketVersions`](https://docs.aws.amazon.com/service-authorization/latest/reference/list_amazons3.html#amazons3-ListBucketVersions)
- [`s3:DeleteObjectVersion`](https://docs.aws.amazon.com/service-authorization/latest/reference/list_amazons3.html#amazons3-DeleteObjectVersion)
"""
function s3_purge_versions(
    aws::AbstractAWSConfig, bucket, path_prefix="", pattern=""; kwargs...
)
    for v in s3_list_versions(aws, bucket, path_prefix; kwargs...)
        if pattern == "" || occursin(pattern, v["Key"])
            if v["IsLatest"] != "true"
                S3.delete_object(
                    bucket,
                    v["Key"],
                    Dict("versionId" => v["VersionId"]);
                    aws_config=aws,
                    kwargs...,
                )
            end
        end
    end
end

s3_purge_versions(a...; b...) = s3_purge_versions(global_aws_config(), a...; b...)

"""
    s3_put([::AbstractAWSConfig], bucket, path, data, data_type="", encoding="";
           acl::AbstractString="", metadata::SSDict=SSDict(), tags::AbstractDict=SSDict(),
           parse_response::Bool=true, kwargs...)

[PUT Object](http://docs.aws.amazon.com/AmazonS3/latest/API/RESTObjectPUT.html)
`data` at `path` in `bucket`.

# Optional Arguments
- `data_type=`; `Content-Type` header.
- `encoding=`; `Content-Encoding` header.
- `acl=`; `x-amz-acl` header for setting access permissions with canned config.
    See [here](https://docs.aws.amazon.com/AmazonS3/latest/dev/acl-overview.html#canned-acl).
- `metadata::Dict=`; `x-amz-meta-` headers.
- `tags::Dict=`; `x-amz-tagging-` headers
                 (see also [`s3_put_tags`](@ref) and [`s3_get_tags`](@ref)).
- `parse_response::Bool=`; when `false`, return raw `AWS.Response`
- `kwargs`; additional kwargs passed through into `S3.put_object`
"""
function s3_put(
    aws::AbstractAWSConfig,
    bucket,
    path,
    data::Union{String,Vector{UInt8}},
    data_type="",
    encoding="";
    acl::AbstractString="",
    metadata::SSDict=SSDict(),
    tags::AbstractDict=SSDict(),
    parse_response::Bool=true,
    kwargs...,
)
    headers = Dict{String,Any}(["x-amz-meta-$k" => v for (k, v) in metadata])

    if isempty(data_type)
        data_type = "application/octet-stream"
        ext = splitext(path)[2]
        for (e, t) in [
            (".html", "text/html"),
            (".js", "application/javascript"),
            (".pdf", "application/pdf"),
            (".csv", "text/csv"),
            (".txt", "text/plain"),
            (".log", "text/plain"),
            (".dat", "application/octet-stream"),
            (".gz", "application/octet-stream"),
            (".bz2", "application/octet-stream"),
        ]
            if ext == e
                data_type = t
                break
            end
        end
    end

    headers["Content-Type"] = data_type

    if !isempty(tags)
        headers["x-amz-tagging"] = URIs.escapeuri(tags)
    end

    if !isempty(acl)
        headers["x-amz-acl"] = acl
    end

    if !isempty(encoding)
        headers["Content-Encoding"] = encoding
    end

    args = Dict("body" => data, "headers" => headers)

    response = S3.put_object(bucket, path, args; aws_config=aws, kwargs...)
    return parse_response ? parse(response) : response
end

s3_put(a...; b...) = s3_put(global_aws_config(), a...; b...)

function s3_begin_multipart_upload(
    aws::AbstractAWSConfig,
    bucket,
    path,
    args=Dict{String,Any}();
    kwargs...,
    # format trick: using this comment to force use of multiple lines
)
    r = S3.create_multipart_upload(bucket, path, args; aws_config=aws, kwargs...)
    return parse(r, MIME"application/xml"())
end

function s3_upload_part(
    aws::AbstractAWSConfig,
    upload,
    part_number,
    part_data;
    args=Dict{String,Any}(),
    kwargs...,
)
    args["body"] = part_data

    response = S3.upload_part(
        upload["Bucket"],
        upload["Key"],
        part_number,
        upload["UploadId"],
        args;
        aws_config=aws,
        kwargs...,
    )

    return get_robust_case(Dict(response.headers), "ETag")
end

function s3_complete_multipart_upload(
    aws::AbstractAWSConfig,
    upload,
    parts::Vector{String},
    args=Dict{String,Any}();
    parse_response::Bool=true,
    kwargs...,
)
    doc = XMLDocument()
    rootnode = setroot!(doc, ElementNode("CompleteMultipartUpload"))

    for (i, etag) in enumerate(parts)
        part = addelement!(rootnode, "Part")
        addelement!(part, "PartNumber", string(i))
        addelement!(part, "ETag", etag)
    end

    args["body"] = string(doc)

    response = S3.complete_multipart_upload(
        upload["Bucket"], upload["Key"], upload["UploadId"], args; aws_config=aws, kwargs...
    )

    return parse_response ? parse(response) : response
end

"""
    s3_multipart_upload(aws::AbstractAWSConfig, bucket, path, io::IO, part_size_mb=50;
                        parse_response::Bool=true, kwargs...)

Upload `data` at `path` in `bucket` using a [multipart upload](https://docs.aws.amazon.com/AmazonS3/latest/userguide/mpuoverview.html)

# Optional Arguments
- `part_size_mb`: maximum size per uploaded part, in bytes.
- `parse_response`: when `false`, return raw `AWS.Response`
- `kwargs`: additional kwargs passed through into `s3_upload_part` and `s3_complete_multipart_upload`

# API Calls

- [`CreateMultipartUpload`](https://docs.aws.amazon.com/AmazonS3/latest/API/API_CreateMultipartUpload.html)
- [`UploadPart`](https://docs.aws.amazon.com/AmazonS3/latest/API/API_UploadPart.html)
- [`CompleteMultipartUpload`](https://docs.aws.amazon.com/AmazonS3/latest/API/API_CompleteMultipartUpload.html)
"""
function s3_multipart_upload(
    aws::AbstractAWSConfig,
    bucket,
    path,
    io::IO,
    part_size_mb=50;
    parse_response::Bool=true,
    kwargs...,
)
    part_size = part_size_mb * 1024 * 1024

    upload = s3_begin_multipart_upload(aws, bucket, path)
    tags = Vector{String}()
    buf = Vector{UInt8}(undef, part_size)

    i = 0
    while (n = readbytes!(io, buf, part_size)) > 0
        if n < part_size
            resize!(buf, n)
        end

        push!(tags, s3_upload_part(aws, upload, (i += 1), buf; kwargs...))
    end

    return s3_complete_multipart_upload(aws, upload, tags; parse_response, kwargs...)
end

using MbedTLS

function _s3_sign_url_v2(
    aws::AbstractAWSConfig,
    bucket,
    path,
    seconds=3600;
    verb="GET",
    content_type="application/octet-stream",
    protocol="http",
)
    path = URIs.escapepath(path)

    expires = round(Int, Dates.datetime2unix(now(Dates.UTC)) + seconds)

    query = SSDict(
        "AWSAccessKeyId" => aws.credentials.access_key_id,
        "x-amz-security-token" => aws.credentials.token,
        "Expires" => string(expires),
        "response-content-disposition" => "attachment",
    )

    if verb != "PUT"
        content_type = ""
    end

    to_sign =
        "$verb\n\n$content_type\n$(query["Expires"])\n" *
        "x-amz-security-token:$(query["x-amz-security-token"])\n" *
        "/$bucket/$path?" *
        "response-content-disposition=attachment"

    key = aws.credentials.secret_key
    query["Signature"] = strip(base64encode(digest(MD_SHA1, to_sign, key)))

    endpoint = string(protocol, "://", bucket, ".s3.", aws.region, ".amazonaws.com")
    return "$endpoint/$path?$(URIs.escapeuri(query))"
end

function _s3_sign_url_v4(
    aws::AbstractAWSConfig,
    bucket,
    path,
    seconds=3600;
    verb="GET",
    protocol="http",
    content_type::Union{AbstractString,Nothing}=nothing,
    content_language::Union{AbstractString,Nothing}=nothing,
    expires::Union{AbstractString,Nothing}=nothing,
    cache_control::Union{AbstractString,Nothing}=nothing,
    content_disposition::Union{AbstractString,Nothing}=nothing,
    content_encoding::Union{AbstractString,Nothing}=nothing
)
    path = URIs.escapepath("/$bucket/$path")

    now_datetime = now(Dates.UTC)
    datetime_stamp = Dates.format(now_datetime, "YYYYmmddTHHMMSS\\Z")
    date_stamp = Dates.format(now_datetime, "YYYYmmdd")

    service = "s3"
    scheme = "AWS4"
    algorithm = "HMAC-SHA256"
    terminator = "aws4_request"

    scope = "$date_stamp/$(aws.region)/$service/$terminator"
    host = if aws.region == "us-east-1"
        "s3.amazonaws.com"
    else
        "s3-$(aws.region).amazonaws.com"
    end

    headers = OrderedDict{String,String}("Host" => host)
    sort!(headers; by=name -> lowercase(name))
    canonical_header_names = join(map(name -> lowercase(name), collect(keys(headers))), ";")

    query = OrderedDict{String,String}(
        "X-Amz-Expires" => string(seconds),
        "X-Amz-Algorithm" => "$scheme-$algorithm",
        "X-Amz-Credential" => "$(aws.credentials.access_key_id)/$scope",
        "X-Amz-Date" => datetime_stamp,
        "X-Amz-Security-Token" => aws.credentials.token,
        "X-Amz-SignedHeaders" => canonical_header_names,
    )

    if !isempty(aws.credentials.token)
        query["X-Amz-Security-Token"] = aws.credentials.token
    end

    sort!(query; by=name -> lowercase(name))

    canonical_headers = join(
        map(
            header -> "$(lowercase(header.first)):$(lowercase(header.second))\n",
            collect(headers),
        ),
    )

    # Response header override parameters. It seems like these have to
    # be a part of the query parameters, but they are not canonical headers.
    #
    # We only add them to the query parameters if the corresponding
    # keyword argument has been set by the user.
    override_query = OrderedDict{String,String}()
    for (parameter, value) in (
        "response-content-type" => content_type,
        "response-content-language" => content_language,
        "response-expires" => expires,
        "response-cache-control" => cache_control,
        "response-content-disposition" => content_disposition,
        "response-content-encoding" => content_encoding
    )
        if !isnothing(value)
            override_query[parameter] = value
        end
    end
    # It also seems like they have to come after standard query parameters,
    # but will need to be alphabetically sorted amongst themselves.
    sort!(override_query)
    merge!(query, override_query)

    canonical_request = string(
        "$verb\n",
        "$path\n",
        "$(URIs.escapeuri(query))\n",
        "$canonical_headers\n",
        "$canonical_header_names\n",
        "UNSIGNED-PAYLOAD",
    )

    string_to_sign = string(
        "$scheme-$algorithm\n",
        "$datetime_stamp\n",
        "$scope\n",
        bytes2hex(digest(MD_SHA256, canonical_request)),
    )

    key_secret = string(scheme, aws.credentials.secret_key)
    key_date = digest(MD_SHA256, date_stamp, key_secret)
    key_region = digest(MD_SHA256, aws.region, key_date)
    key_service = digest(MD_SHA256, service, key_region)
    key_signing = digest(MD_SHA256, terminator, key_service)
    signature = digest(MD_SHA256, string_to_sign, key_signing)

    query["X-Amz-Signature"] = bytes2hex(signature)

    return string(protocol, "://", host, path, "?", URIs.escapeuri(query))
end

"""
    s3_sign_url([::AbstractAWSConfig], bucket, path, [seconds=3600];
                [verb="GET"], [content_type="application/octet-stream"],
                [protocol="http"], [signature_version="v4"])

Create a [pre-signed url](http://docs.aws.amazon.com/AmazonS3/latest/dev/ShareObjectPreSignedURL.html) for `bucket` and `path` (expires after for `seconds`).

To create an upload URL use `verb="PUT"` and set `content_type` to match
the type used in the `Content-Type` header of the PUT request.

For compatibility, the signature version 2 signing process can be used by setting
`signature_version="v2"` but it is [recommended](https://docs.aws.amazon.com/general/latest/gr/signature-version-2.html) that the default version 4 is used.

```
url = s3_sign_url("my_bucket", "my_file.txt"; verb="PUT")
Requests.put(URI(url), "Hello!")
```
```
url = s3_sign_url("my_bucket", "my_file.txt";
                  verb="PUT", content_type="text/plain")

Requests.put(URI(url), "Hello!";
             headers=Dict("Content-Type" => "text/plain"))
```

# Permissions

- [`s3:GetObject`](https://docs.aws.amazon.com/service-authorization/latest/reference/list_amazons3.html#amazons3-GetObject)
  (conditional): required permission when `verb="GET"`.
- [`s3:PutObject`](https://docs.aws.amazon.com/service-authorization/latest/reference/list_amazons3.html#amazons3-PutObject)
  (conditional): required permission when `verb="PUT"`.
"""
function s3_sign_url(
    aws::AbstractAWSConfig,
    bucket,
    path,
    seconds=3600;
    verb="GET",
    protocol="http",
    signature_version="v4",
    content_type::Union{AbstractString,Nothing}=nothing,
    content_language::Union{AbstractString,Nothing}=nothing,
    expires::Union{AbstractString,Nothing}=nothing,
    cache_control::Union{AbstractString,Nothing}=nothing,
    content_disposition::Union{AbstractString,Nothing}=nothing,
    content_encoding::Union{AbstractString,Nothing}=nothing
)
    if signature_version == "v2"
<<<<<<< HEAD
        _s3_sign_url_v2(
            aws,
            bucket,
            path,
            seconds;
            verb=verb,
            # previously, v2 version set Request-Content-Type to 'application/octet-stream'
            # but in v4 it was unset. Hence, to keep backwards compatibility, we still set
            # content_type for v2 even if the user is not providing their own value (unlike
            # in the v4 case).
            content_type=isnothing(content_type) ? "application/octet-stream" : content_type,
            protocol=protocol
        )
    elseif signature_version == "v4"
        _s3_sign_url_v4(
            aws,
            bucket,
            path,
            seconds;
            verb, protocol,
            content_type, content_language, expires, cache_control, content_disposition,
            content_encoding
        )
=======
        _s3_sign_url_v2(aws, bucket, path, seconds; verb, content_type, protocol)
    elseif signature_version == "v4"
        _s3_sign_url_v4(aws, bucket, path, seconds; verb, content_type, protocol)
>>>>>>> 20523698
    else
        throw(ArgumentError("Unknown signature version $signature_version"))
    end
end

s3_sign_url(a...; b...) = s3_sign_url(global_aws_config(), a...; b...)

"""
    s3_nuke_bucket([::AbstractAWSConfig], bucket_name)

Deletes a bucket including all of the object versions in that bucket. Users should not call
this function unless they are certain they want to permanently delete all of the data that
resides within this bucket.

The `s3_nuke_bucket` is purposefully *not* exported as a safe guard against accidental
usage.

!!! warning

    Permanent data loss will occur when using this function. Do not use this function unless
    you understand the risks. By using this function you accept all responsibility around
    any repercussions with the loss of this data.

# API Calls

- [`ListObjectVersions`](https://docs.aws.amazon.com/AmazonS3/latest/API/API_ListObjectVersions.html)
- [`DeleteObject`](https://docs.aws.amazon.com/AmazonS3/latest/API/API_DeleteObject.html)
- [`DeleteBucket`](https://docs.aws.amazon.com/AmazonS3/latest/API/API_DeleteBucket.html)

# Permissions

- [`s3:ListBucketVersions`](https://docs.aws.amazon.com/service-authorization/latest/reference/list_amazons3.html#amazons3-ListBucketVersions)
- [`s3:DeleteObjectVersion`](https://docs.aws.amazon.com/service-authorization/latest/reference/list_amazons3.html#amazons3-DeleteObjectVersion):
  required even on buckets that do not have versioning enabled.
- [`s3:DeleteBucket`](https://docs.aws.amazon.com/service-authorization/latest/reference/list_amazons3.html#amazons3-DeleteBucket)
"""
function s3_nuke_bucket(aws::AbstractAWSConfig, bucket_name)
    for v in s3_list_versions(aws, bucket_name)
        s3_delete(aws, bucket_name, v["Key"]; version=v["VersionId"])
    end

    return s3_delete_bucket(aws, bucket_name)
end

include("s3path.jl")

end #module AWSS3

#==============================================================================#
# End of file.
#==============================================================================#<|MERGE_RESOLUTION|>--- conflicted
+++ resolved
@@ -1341,12 +1341,8 @@
     content_encoding::Union{AbstractString,Nothing}=nothing
 )
     if signature_version == "v2"
-<<<<<<< HEAD
         _s3_sign_url_v2(
-            aws,
-            bucket,
-            path,
-            seconds;
+            aws, bucket, path, seconds;
             verb=verb,
             # previously, v2 version set Request-Content-Type to 'application/octet-stream'
             # but in v4 it was unset. Hence, to keep backwards compatibility, we still set
@@ -1357,19 +1353,11 @@
         )
     elseif signature_version == "v4"
         _s3_sign_url_v4(
-            aws,
-            bucket,
-            path,
-            seconds;
+            aws, bucket, path, seconds;
             verb, protocol,
             content_type, content_language, expires, cache_control, content_disposition,
             content_encoding
         )
-=======
-        _s3_sign_url_v2(aws, bucket, path, seconds; verb, content_type, protocol)
-    elseif signature_version == "v4"
-        _s3_sign_url_v4(aws, bucket, path, seconds; verb, content_type, protocol)
->>>>>>> 20523698
     else
         throw(ArgumentError("Unknown signature version $signature_version"))
     end
