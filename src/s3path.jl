const S3PathConfig = Union{AbstractAWSConfig, Nothing}

struct S3Path{A<:S3PathConfig} <: AbstractPath
    segments::Tuple{Vararg{String}}
    root::String
    drive::String
    isdirectory::Bool
    config::A
    version::Union{String,Nothing}
end

# constructor that converts but does not require type parameter
function S3Path(segments, root::AbstractString, drive::AbstractString, isdirectory::Bool,
<<<<<<< HEAD
                config::S3PathConfig)
    S3Path{typeof(config)}(segments, root, drive, isdirectory, config)
=======
                config::AbstractAWSConfig, version::AbstractS3Version=nothing)
    S3Path{typeof(config)}(segments, root, drive, isdirectory, config, version)
>>>>>>> 467f49ee
end

"""
    S3Path()
<<<<<<< HEAD
    S3Path(str; config::$(S3PathConfig)=nothing)
=======
    S3Path(str; config::AbstractAWSConfig=aws_config(), version=nothing)
>>>>>>> 467f49ee

Construct a new AWS S3 path type which should be of the form
"s3://<bucket>/prefix/to/my/object".

NOTES:

- Directories are required to have a trailing "/" due to how S3
  distinguishes files from folders, as internally they're just
  keys to objects.
- Objects p"s3://bucket/a" and p"s3://bucket/a/b" can co-exist.
  If both of these objects exist listing the keys for p"s3://bucket/a" returns
  [p"s3://bucket/a"] while p"s3://bucket/a/" returns [p"s3://bucket/a/b"].
- The drive property will return "s3://<bucket>"
- On top of the standard path properties (e.g., `segments`, `root`, `drive`,
  `separator`), `S3Path`s also support `bucket` and `key` properties for your
  convenience.
<<<<<<< HEAD
- if `config` is left at its default value of `nothing`, then the
  latest `global_aws_config()` will be used in any operations involving the
  path. To "freeze" the config at construction time, explicitly pass an
  `AbstractAWSConfig` to the `config` keyword argument.
=======
- If `version` argument is `nothing`, will return latest version of object.
>>>>>>> 467f49ee
"""
function S3Path()
    config = nothing

    return S3Path(
        (),
        "/",
        "",
        true,
        config,
        nothing,
    )
end
# below definition needed by FilePathsBase
S3Path{A}() where {A<:S3PathConfig} = S3Path()

function S3Path(
    bucket::AbstractString,
    key::AbstractString;
    isdirectory::Bool=false,
<<<<<<< HEAD
    config::S3PathConfig=nothing,
=======
    config::AbstractAWSConfig=global_aws_config(),
    version::AbstractS3Version=nothing,
>>>>>>> 467f49ee
)
    return S3Path(
        Tuple(filter!(!isempty, split(key, "/"))),
        "/",
        strip(startswith(bucket, "s3://") ? bucket : "s3://$bucket", '/'),
        isdirectory,
        config,
        version,
    )
end

function S3Path(
    bucket::AbstractString,
    key::AbstractPath;
    isdirectory::Bool=false,
<<<<<<< HEAD
    config::S3PathConfig=nothing,
=======
    config::AbstractAWSConfig=global_aws_config(),
    version::AbstractS3Version=nothing,
>>>>>>> 467f49ee
)
    return S3Path(
        key.segments,
        "/",
        normalize_bucket_name(bucket),
        isdirectory,
        config,
        version,
    )
end

# To avoid a breaking change.
<<<<<<< HEAD
function S3Path(str::AbstractString; config::S3PathConfig=nothing)
=======
function S3Path(str::AbstractString; config::AbstractAWSConfig=global_aws_config(),
                version::AbstractS3Version=nothing)
>>>>>>> 467f49ee
    result = tryparse(S3Path, str; config=config)
    result !== nothing || throw(ArgumentError("Invalid s3 path string: $str"))
    if version !== nothing && !isempty(version)
        result.version !== nothing && throw(ArgumentError("Object `version` already parsed from `str`"))
        result = S3Path(result.bucket, result.key; config=result.config, version=version)
    end
    return result
end

function Base.tryparse(::Type{<:S3Path}, str::AbstractString; config::Union{Nothing,AbstractAWSConfig}=nothing)
    str = String(str)
    startswith(str, "s3://") || return nothing
    root = ""
    path = ()
    isdirectory = true

    tokenized = split(str, "/")
    bucket = strip(tokenized[3], '/')
    drive = "s3://$bucket"

    if length(tokenized) > 3
        root = "/"
        # If the last tokenized element is an empty string then we've parsed a directory
        isdirectory = isempty(last(tokenized))
        path = Tuple(filter!(!isempty, tokenized[4:end]))
    end

    return S3Path(path, root, drive, isdirectory, config, nothing)
end

function normalize_bucket_name(bucket)
    return strip(startswith(bucket, "s3://") ? bucket : "s3://$bucket", '/')
end

Base.print(io::IO, fp::S3Path) = print(io, fp.anchor * fp.key)

function Base.:(==)(a::S3Path, b::S3Path)
    return a.segments == b.segments &&
        a.root == b.root &&
        a.drive == b.drive &&
        a.isdirectory == b.isdirectory &&
        a.version == b.version
end

function Base.getproperty(fp::S3Path, attr::Symbol)
    if attr === :anchor
        return fp.drive * fp.root
    elseif attr === :separator
        return "/"
    elseif attr === :bucket
        return split(fp.drive, "//")[2]
    elseif attr === :key
        if isempty(fp.segments)
            return ""
        end

        return join(fp.segments, '/') * (fp.isdirectory ? "/" : "")
    else
        return getfield(fp, attr)
    end
end

# We need to special case join and parents so that we propagate
# directories correctly (see type docstring for details)
function FilePathsBase.join(prefix::S3Path, pieces::AbstractString...)
    isempty(pieces) && return prefix

    segments = String[prefix.segments...]
    isdirectory = endswith(last(pieces), "/")

    for p in pieces
        append!(segments, filter!(!isempty, split(p, "/")))
    end

    return S3Path(
        tuple(segments...),
        "/",
        prefix.drive,
        isdirectory,
        prefix.config,
        nothing, # Version is per-object, so we should not propagate it from the prefix
    )
end

function FilePathsBase.parents(fp::S3Path)
    if hasparent(fp)
        return map(0:length(fp.segments)-1) do i
            S3Path(fp.segments[1:i], fp.root, fp.drive, true, fp.config)
        end
    elseif fp.segments == tuple(".") || isempty(fp.segments)
        return [fp]
    else
        return [isempty(fp.root) ? Path(fp, tuple(".")) : Path(fp, ())]
    end
end

<<<<<<< HEAD
# Use `fp.config` unless it is nothing; in that case, get the latest `global_aws_config`
get_config(fp::S3Path) = @something(fp.config, global_aws_config())

FilePathsBase.exists(fp::S3Path) = s3_exists(get_config(fp), fp.bucket, fp.key)
=======
FilePathsBase.exists(fp::S3Path) = s3_exists(fp.config, fp.bucket, fp.key; version=fp.version)
>>>>>>> 467f49ee
Base.isfile(fp::S3Path) = !fp.isdirectory && exists(fp)
function Base.isdir(fp::S3Path)
    if isempty(fp.segments)
        key = ""
    elseif fp.isdirectory
        key = fp.key
    else
        return false
    end

    objects = s3_list_objects(get_config(fp), fp.bucket, key; max_items=1)

    # `objects` is a `Channel`, so we call iterate to see if there are any objects that
    # match our directory key.
    # NOTE: `iterate` should handle waiting on a value to become available or return `nothing`
    # if the channel is closed without inserting anything.
    return iterate(objects) !== nothing
end

function FilePathsBase.walkpath(fp::S3Path; kwargs...)
    # Select objects with that prefix
    objects = s3_list_objects(fp.config, fp.bucket, fp.key; delimiter="")

    # Construct a new Channel using a recursive internal `_walkpath!` function
    return Channel(ctype=typeof(fp)) do chnl
        _walkpath!(fp, fp, Iterators.Stateful(objects), chnl; kwargs...)
    end
end

function _walkpath!(root::S3Path, prefix::S3Path, objects, chnl; topdown=true, onerror=throw, kwargs...)
    while true
        try
            # Start by inspecting the next element
            next = Base.peek(objects)

            # Early exit condition if we've exhausted the iterator or just the current prefix.
            next === nothing && return nothing
            startswith(next["Key"], prefix.key) || return nothing

            # Extract the non-root part of the key
            k = chop(next["Key"], head=length(root.key), tail=0)

            # Determine the next appropriate child path
            # 1. Next is a direct descendant of the current prefix (ie: we have a prefix object)
            # 2. Next is a distant descendant of the current prefix (ie: we don't have prefix objects)
            fp = joinpath(root, k)
            _parents = parents(fp)
            child, recurse = if last(_parents) == prefix || fp.segments == prefix.segments
                popfirst!(objects)
                fp, isdir(fp)
            else
                i = findfirst(==(prefix), _parents)
                _parents[i+1], true
            end

            # If we aren't dealing with the root and we're doing topdown iteration then
            # insert the child into the results channel
            !isempty(k) && topdown && put!(chnl, child)

            # Apply our recursive call for the children as necessary
            if recurse
                _walkpath!(
                    root, child, objects, chnl;
                    topdown=topdown, onerror=onerror, kwargs...
                )
            end

            # If we aren't dealing with the root and we're doing bottom up iteration then
            # insert the child ion the result channel here
            !isempty(k) && !topdown && put!(chnl, child)
        catch e
            isa(e, Base.IOError) ? onerror(e) : rethrow()
        end
    end
end

function Base.stat(fp::S3Path)
    # Currently AWSS3 would require a s3_get_acl call to fetch
    # ownership and permission settings
    m = Mode(user=(READ + WRITE), group=(READ + WRITE), other=(READ + WRITE))
    u = FilePathsBase.User()
    g = FilePathsBase.Group()
    blksize = 4096
    blocks = 0
    s = 0
    last_modified = DateTime(0)

    if exists(fp)
<<<<<<< HEAD
        resp = s3_get_meta(get_config(fp), fp.bucket, fp.key)
=======
        resp = s3_get_meta(fp.config, fp.bucket, fp.key; version=fp.version)
>>>>>>> 467f49ee
        # Example: "Thu, 03 Jan 2019 21:09:17 GMT"
        last_modified = DateTime(
            resp["Last-Modified"][1:end-4],
            dateformat"e, d u Y H:M:S",
        )
        s = parse(Int, resp["Content-Length"])
        blocks = ceil(Int, s / 4096)
    end

    return Status(0, 0, m, 0, u, g, 0, s, blksize, blocks, last_modified, last_modified)
end

# Need API for accessing object ACL permissions for this to work
FilePathsBase.isexecutable(fp::S3Path) = false
Base.isreadable(fp::S3Path) = true
Base.iswritable(fp::S3Path) = true
Base.ismount(fp::S3Path) = false

function Base.mkdir(fp::S3Path; recursive=false, exist_ok=false)
    fp.isdirectory || throw(ArgumentError("S3Path folders must end with '/': $fp"))

    if exists(fp)
        !exist_ok && error("$fp already exists.")
    else
        if hasparent(fp) && !exists(parent(fp))
            if recursive
                mkdir(parent(fp); recursive=recursive, exist_ok=exist_ok)
            else
                error(
                    "The parent of $fp does not exist. " *
                    "Pass `recursive=true` to create it."
                )
            end
        end

        write(fp, "")
    end

    return fp
end

function Base.rm(fp::S3Path; recursive=false, kwargs...)
    if isdir(fp)
        files = readpath(fp)

        if recursive
            for f in files
                rm(f; recursive=recursive, kwargs...)
            end
        elseif length(files) > 0
            error("S3 path $object is not empty. Use `recursive=true` to delete.")
        end
    end

    @debug "delete: $fp"
<<<<<<< HEAD
    s3_delete(get_config(fp), fp.bucket, fp.key)
=======
    s3_delete(fp.config, fp.bucket, fp.key; version=fp.version)
>>>>>>> 467f49ee
end

# We need to special case sync with S3Paths because of how directories
# are handled again.
# NOTE: This method signature only makes sense with FilePathsBase 0.6.2, but
# 1) It'd be odd for other packages to restrict FilePathsBase to a patch release
# 2) Seems cleaner to have it fallback and error rather than having
# slightly inconsistent handling of edge cases between the two versions.
function FilePathsBase.sync(f::Function, src::AbstractPath, dst::S3Path; delete=false, overwrite=true)
    # Throw an error if the source path doesn't exist at all
    exists(src) || throw(ArgumentError("Unable to sync from non-existent $src"))

    # If the top level source is just a file then try to just sync that
    # without calling walkpath
    if isfile(src)
        # If the destination exists then we should make sure it is a file and check
        # if we should copy the source over.
        if exists(dst)
            isfile(dst) || throw(ArgumentError("Unable to sync file $src to non-file $dst"))
            if overwrite && f(src, dst)
                cp(src, dst; force=true)
            end
        else
            cp(src, dst)
        end
    elseif isdir(src)
        if exists(dst)
            isdir(dst) || throw(ArgumentError("Unable to sync directory $src to non-directory $dst"))
            # Create an index of all of the source files
            src_paths = collect(walkpath(src))
            index = Dict(
                Tuple(setdiff(p.segments, src.segments)) => i
                for (i, p) in enumerate(src_paths)
            )
            for dst_path in walkpath(dst)
                k = Tuple(setdiff(dst_path.segments, dst.segments))

                if haskey(index, k)
                    src_path = src_paths[pop!(index, k)]
                    if overwrite && f(src_path, dst_path)
                        cp(src_path, dst_path; force=true)
                    end
                elseif delete
                    rm(dst_path; recursive=true)
                end
            end

            # Finally, copy over files that don't exist at the destination
            # But we need to iterate through it in a way that respects the original
            # walkpath order otherwise we may end up trying to copy a file before its parents.
            index_pairs = collect(pairs(index))
            index_pairs = index_pairs[sortperm(index_pairs; by=last)]
            for (seg, i) in index_pairs
                new_dst = S3Path(
                    tuple(dst.segments..., seg...),
                    dst.root,
                    dst.drive,
                    isdir(src_paths[i]),
                    dst.config,
                )

                cp(src_paths[i], new_dst; force=true)
            end
        else
            cp(src, dst)
        end
    else
        throw(ArgumentError("$src is neither a file or directory."))
    end
end


# for some reason, sometimes we get back a `Pair`
# other times a `AbstractDict`.
function _pair_or_dict_get(p::Pair, k)
    first(p) == k || return nothing
    return last(p)
end
_pair_or_dict_get(d::AbstractDict, k) = get(d, k, nothing)

function _retrieve_prefixes!(results, objects, prefix_key, chop_head)
    objects === nothing && return nothing

    rm_key = s -> chop(s, head=chop_head, tail=0)

    for p in objects
        prefix = _pair_or_dict_get(p, prefix_key)

        if prefix !== nothing
            push!(results, rm_key(prefix))
        end
    end

    return nothing
end

function _readdir_add_results!(results, response, key_length)
    sizehint!(results, length(results) + parse(Int, response["KeyCount"]))

    _retrieve_prefixes!(results, get(response, "CommonPrefixes", nothing), "Prefix", key_length)
    _retrieve_prefixes!(results, get(response, "Contents", nothing), "Key", key_length)

    return get(response, "NextContinuationToken", nothing)
end

function Base.readdir(fp::S3Path; join=false, sort=true)
    if isdir(fp)
        k = fp.key
        key_length = length(k)
        results = String[]
        token = ""
        while token !== nothing
            response = @repeat 4 try
                params = Dict("delimiter" => "/", "prefix" => k)

                if !isempty(token)
                    params["continuation-token"] = token
                end
                S3.list_objects_v2(fp.bucket, params; aws_config=get_config(fp))
            catch e
                @delay_retry if ecode(e) in ["NoSuchBucket"] end
            end
            token = _readdir_add_results!(results, response, key_length)
        end

        # Filter out any empty object names which are valid in S3
        filter!(!isempty, results)

        # Sort results if sort=true
        sort && sort!(results)

        # Return results, possibly joined with the root path if join=true
        return join ? joinpath.(fp, results) : results
    else
        throw(ArgumentError("\"$fp\" is not a directory"))
    end
end

function Base.read(fp::S3Path; byte_range=nothing)
<<<<<<< HEAD
    return Vector{UInt8}(s3_get(get_config(fp), fp.bucket, fp.key; raw=true, byte_range=byte_range))
=======
    return Vector{UInt8}(s3_get(fp.config, fp.bucket, fp.key; raw=true, byte_range=byte_range, version=fp.version))
>>>>>>> 467f49ee
end

Base.write(fp::S3Path, content::String; kwargs...) = Base.write(fp, Vector{UInt8}(content); kwargs...)

function Base.write(fp::S3Path, content::Vector{UInt8}; part_size_mb=50, multipart::Bool=true, other_kwargs...)
    # avoid HTTPClientError('An HTTP Client raised an unhandled exception: string longer than 2147483647 bytes')
    MAX_HTTP_BYTES = 2147483647
    fp.version === nothing || throw(ArgumentError("Can't write to a specific object version ($(fp.version))"))
    if !multipart || length(content) < MAX_HTTP_BYTES
        return s3_put(get_config(fp), fp.bucket, fp.key, content)
    else
        io = IOBuffer(content)
<<<<<<< HEAD
        return s3_multipart_upload(get_config(fp), fp.bucket, fp.key, io, part_size_mb=part_size_mb; other_kwargs...)
=======
        return s3_multipart_upload(fp.config, fp.bucket, fp.key, io, part_size_mb; other_kwargs...)
>>>>>>> 467f49ee
    end
end

function FilePathsBase.mktmpdir(parent::S3Path)
    fp = parent / string(uuid4(), "/")
    return mkdir(fp)
end<|MERGE_RESOLUTION|>--- conflicted
+++ resolved
@@ -11,22 +11,13 @@
 
 # constructor that converts but does not require type parameter
 function S3Path(segments, root::AbstractString, drive::AbstractString, isdirectory::Bool,
-<<<<<<< HEAD
-                config::S3PathConfig)
-    S3Path{typeof(config)}(segments, root, drive, isdirectory, config)
-=======
-                config::AbstractAWSConfig, version::AbstractS3Version=nothing)
+                config::S3PathConfig, version::AbstractS3Version=nothing)
     S3Path{typeof(config)}(segments, root, drive, isdirectory, config, version)
->>>>>>> 467f49ee
 end
 
 """
     S3Path()
-<<<<<<< HEAD
-    S3Path(str; config::$(S3PathConfig)=nothing)
-=======
-    S3Path(str; config::AbstractAWSConfig=aws_config(), version=nothing)
->>>>>>> 467f49ee
+    S3Path(str; config::$(S3PathConfig)=nothing, version=nothing)
 
 Construct a new AWS S3 path type which should be of the form
 "s3://<bucket>/prefix/to/my/object".
@@ -43,14 +34,11 @@
 - On top of the standard path properties (e.g., `segments`, `root`, `drive`,
   `separator`), `S3Path`s also support `bucket` and `key` properties for your
   convenience.
-<<<<<<< HEAD
 - if `config` is left at its default value of `nothing`, then the
   latest `global_aws_config()` will be used in any operations involving the
   path. To "freeze" the config at construction time, explicitly pass an
   `AbstractAWSConfig` to the `config` keyword argument.
-=======
 - If `version` argument is `nothing`, will return latest version of object.
->>>>>>> 467f49ee
 """
 function S3Path()
     config = nothing
@@ -71,12 +59,8 @@
     bucket::AbstractString,
     key::AbstractString;
     isdirectory::Bool=false,
-<<<<<<< HEAD
     config::S3PathConfig=nothing,
-=======
-    config::AbstractAWSConfig=global_aws_config(),
     version::AbstractS3Version=nothing,
->>>>>>> 467f49ee
 )
     return S3Path(
         Tuple(filter!(!isempty, split(key, "/"))),
@@ -92,12 +76,8 @@
     bucket::AbstractString,
     key::AbstractPath;
     isdirectory::Bool=false,
-<<<<<<< HEAD
     config::S3PathConfig=nothing,
-=======
-    config::AbstractAWSConfig=global_aws_config(),
     version::AbstractS3Version=nothing,
->>>>>>> 467f49ee
 )
     return S3Path(
         key.segments,
@@ -110,12 +90,7 @@
 end
 
 # To avoid a breaking change.
-<<<<<<< HEAD
-function S3Path(str::AbstractString; config::S3PathConfig=nothing)
-=======
-function S3Path(str::AbstractString; config::AbstractAWSConfig=global_aws_config(),
-                version::AbstractS3Version=nothing)
->>>>>>> 467f49ee
+function S3Path(str::AbstractString; config::S3PathConfig=nothing, version::AbstractS3Version=nothing)
     result = tryparse(S3Path, str; config=config)
     result !== nothing || throw(ArgumentError("Invalid s3 path string: $str"))
     if version !== nothing && !isempty(version)
@@ -212,14 +187,11 @@
     end
 end
 
-<<<<<<< HEAD
 # Use `fp.config` unless it is nothing; in that case, get the latest `global_aws_config`
 get_config(fp::S3Path) = @something(fp.config, global_aws_config())
 
-FilePathsBase.exists(fp::S3Path) = s3_exists(get_config(fp), fp.bucket, fp.key)
-=======
-FilePathsBase.exists(fp::S3Path) = s3_exists(fp.config, fp.bucket, fp.key; version=fp.version)
->>>>>>> 467f49ee
+FilePathsBase.exists(fp::S3Path) = s3_exists(get_config(fp), fp.bucket, fp.key; version=fp.version)
+
 Base.isfile(fp::S3Path) = !fp.isdirectory && exists(fp)
 function Base.isdir(fp::S3Path)
     if isempty(fp.segments)
@@ -308,11 +280,8 @@
     last_modified = DateTime(0)
 
     if exists(fp)
-<<<<<<< HEAD
-        resp = s3_get_meta(get_config(fp), fp.bucket, fp.key)
-=======
-        resp = s3_get_meta(fp.config, fp.bucket, fp.key; version=fp.version)
->>>>>>> 467f49ee
+        resp = s3_get_meta(get_config(fp), fp.bucket, fp.key; version=fp.version)
+
         # Example: "Thu, 03 Jan 2019 21:09:17 GMT"
         last_modified = DateTime(
             resp["Last-Modified"][1:end-4],
@@ -368,11 +337,7 @@
     end
 
     @debug "delete: $fp"
-<<<<<<< HEAD
-    s3_delete(get_config(fp), fp.bucket, fp.key)
-=======
-    s3_delete(fp.config, fp.bucket, fp.key; version=fp.version)
->>>>>>> 467f49ee
+    s3_delete(get_config(fp), fp.bucket, fp.key; version=fp.version)
 end
 
 # We need to special case sync with S3Paths because of how directories
@@ -512,11 +477,7 @@
 end
 
 function Base.read(fp::S3Path; byte_range=nothing)
-<<<<<<< HEAD
-    return Vector{UInt8}(s3_get(get_config(fp), fp.bucket, fp.key; raw=true, byte_range=byte_range))
-=======
-    return Vector{UInt8}(s3_get(fp.config, fp.bucket, fp.key; raw=true, byte_range=byte_range, version=fp.version))
->>>>>>> 467f49ee
+    return Vector{UInt8}(s3_get(get_config(fp), fp.bucket, fp.key; raw=true, byte_range=byte_range, version=fp.version))
 end
 
 Base.write(fp::S3Path, content::String; kwargs...) = Base.write(fp, Vector{UInt8}(content); kwargs...)
@@ -529,11 +490,7 @@
         return s3_put(get_config(fp), fp.bucket, fp.key, content)
     else
         io = IOBuffer(content)
-<<<<<<< HEAD
-        return s3_multipart_upload(get_config(fp), fp.bucket, fp.key, io, part_size_mb=part_size_mb; other_kwargs...)
-=======
-        return s3_multipart_upload(fp.config, fp.bucket, fp.key, io, part_size_mb; other_kwargs...)
->>>>>>> 467f49ee
+        return s3_multipart_upload(get_config(fp), fp.bucket, fp.key, io, part_size_mb; other_kwargs...)
     end
 end
 
