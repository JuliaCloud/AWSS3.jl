--- conflicted
+++ resolved
@@ -130,7 +130,8 @@
 end
 
 function Base.getproperty(fp::S3Path, attr::Symbol)
-    if attr === :anchor
+    if attr 
+      :anchor
         return fp.drive * fp.root
     elseif attr === :separator
         return "/"
@@ -408,11 +409,7 @@
     end
 end
 
-<<<<<<< HEAD
-Base.read(fp::S3Path) = Vector{UInt8}(s3_get(fp.config, fp.bucket, fp.key; version=fp.version))
-=======
-Base.read(fp::S3Path) = Vector{UInt8}(s3_get(fp.config, fp.bucket, fp.key; raw=true))
->>>>>>> bd12eb78
+Base.read(fp::S3Path) = Vector{UInt8}(s3_get(fp.config, fp.bucket, fp.key; version=fp.version, raw=true))
 
 Base.write(fp::S3Path, content::String; kwargs...) = Base.write(fp, Vector{UInt8}(content); kwargs...)
 
